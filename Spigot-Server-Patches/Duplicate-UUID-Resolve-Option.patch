--- conflicted
+++ resolved
@@ -33,11 +33,7 @@
 It is recommended you regenerate the entities, as these were legit entities, and deserve your love.
 
 diff --git a/src/main/java/com/destroystokyo/paper/PaperWorldConfig.java b/src/main/java/com/destroystokyo/paper/PaperWorldConfig.java
-<<<<<<< HEAD
-index 7bd7aa0d94..ba6d5b7ff5 100644
-=======
-index 14c8edeffc..1f4e438c1f 100644
->>>>>>> 6cd0bd29
+index 7bd7aa0d94..5d9bed3f19 100644
 --- a/src/main/java/com/destroystokyo/paper/PaperWorldConfig.java
 +++ b/src/main/java/com/destroystokyo/paper/PaperWorldConfig.java
 @@ -0,0 +0,0 @@ public class PaperWorldConfig {
@@ -82,11 +78,7 @@
 +    }
  }
 diff --git a/src/main/java/net/minecraft/server/Chunk.java b/src/main/java/net/minecraft/server/Chunk.java
-<<<<<<< HEAD
-index 3ac115ff65..4728ded917 100644
-=======
-index f1815d3766..74612a3924 100644
->>>>>>> 6cd0bd29
+index 3ac115ff65..ba2aeb432d 100644
 --- a/src/main/java/net/minecraft/server/Chunk.java
 +++ b/src/main/java/net/minecraft/server/Chunk.java
 @@ -0,0 +0,0 @@
@@ -167,24 +159,20 @@
 +    public void setUUID(UUID uuid) { a(uuid); } // Paper - OBFHELPER
      public void a(UUID uuid) {
          this.uniqueID = uuid;
-<<<<<<< HEAD
          this.au = this.uniqueID.toString();
-=======
-         this.ar = this.uniqueID.toString();
 diff --git a/src/main/java/net/minecraft/server/World.java b/src/main/java/net/minecraft/server/World.java
-index 52adee8806..b4de3b515a 100644
+index 127dcedc97..5ee7cdc79c 100644
 --- a/src/main/java/net/minecraft/server/World.java
 +++ b/src/main/java/net/minecraft/server/World.java
-@@ -0,0 +0,0 @@ public abstract class World implements IBlockAccess {
+@@ -0,0 +0,0 @@ public abstract class World implements GeneratorAccess, IIBlockAccess, AutoClose
          }
      };
      // Spigot end
--    protected final Set<Entity> f = Sets.newHashSet(); // Paper
-+    protected final Set<Entity> f = Sets.newHashSet(); public Set<Entity> getEntityUnloadQueue() { return f; };// Paper - OBFHELPER
+-    protected final Set<Entity> g = Sets.newHashSet(); // Paper
++    protected final Set<Entity> g = Sets.newHashSet(); public Set<Entity> getEntityUnloadQueue() { return g; };// Paper - OBFHELPER
      //public final List<TileEntity> tileEntityList = Lists.newArrayList(); // Paper - remove unused list
      public final List<TileEntity> tileEntityListTick = Lists.newArrayList();
-     private final List<TileEntity> b = Lists.newArrayList();
->>>>>>> 6cd0bd29
+     private final List<TileEntity> c = Lists.newArrayList();
 diff --git a/src/main/java/net/minecraft/server/WorldServer.java b/src/main/java/net/minecraft/server/WorldServer.java
 index 747d99dbe6..7a9f28421b 100644
 --- a/src/main/java/net/minecraft/server/WorldServer.java
