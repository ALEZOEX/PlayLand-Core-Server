--- conflicted
+++ resolved
@@ -11,11 +11,7 @@
 they shouldn't of been in the list in the first place.
 
 diff --git a/src/main/java/com/destroystokyo/paper/PaperCommand.java b/src/main/java/com/destroystokyo/paper/PaperCommand.java
-<<<<<<< HEAD
-index 7ff8e70b2..4e854c6db 100644
-=======
-index ecd1c65a98..1898ab897c 100644
->>>>>>> 3522a633
+index 7ff8e70b24..4e854c6dbe 100644
 --- a/src/main/java/com/destroystokyo/paper/PaperCommand.java
 +++ b/src/main/java/com/destroystokyo/paper/PaperCommand.java
 @@ -0,0 +0,0 @@ public class PaperCommand extends Command {
@@ -27,11 +23,7 @@
                      MutablePair<Integer, Map<ChunkCoordIntPair, Integer>> info = list.computeIfAbsent(key, k -> MutablePair.of(0, Maps.newHashMap()));
                      ChunkCoordIntPair chunk = new ChunkCoordIntPair(e.getChunkX(), e.getChunkZ());
 diff --git a/src/main/java/net/minecraft/server/Entity.java b/src/main/java/net/minecraft/server/Entity.java
-<<<<<<< HEAD
-index 785c31089..6b0ca4eb9 100644
-=======
-index 1e64d5fcd6..45e149f4a3 100644
->>>>>>> 3522a633
+index 785c31089e..6b0ca4eb98 100644
 --- a/src/main/java/net/minecraft/server/Entity.java
 +++ b/src/main/java/net/minecraft/server/Entity.java
 @@ -0,0 +0,0 @@ public abstract class Entity implements INamableTileEntity, ICommandListener, Ke
@@ -43,11 +35,7 @@
      public float length;
      public float J;
 diff --git a/src/main/java/net/minecraft/server/World.java b/src/main/java/net/minecraft/server/World.java
-<<<<<<< HEAD
-index f8458a2b4..60a2729ad 100644
-=======
-index 8822d17745..3ce6f9778b 100644
->>>>>>> 3522a633
+index 7f999cbd5b..397915a553 100644
 --- a/src/main/java/net/minecraft/server/World.java
 +++ b/src/main/java/net/minecraft/server/World.java
 @@ -0,0 +0,0 @@ public abstract class World implements GeneratorAccess, IIBlockAccess, AutoClose
@@ -83,11 +71,7 @@
              if (entity instanceof EntityInsentient) {
                  EntityInsentient entityinsentient = (EntityInsentient) entity;
 diff --git a/src/main/java/org/bukkit/craftbukkit/CraftWorld.java b/src/main/java/org/bukkit/craftbukkit/CraftWorld.java
-<<<<<<< HEAD
-index f4dc7e4ac..8923df898 100644
-=======
-index 210e3bc4e6..e6ecd1796c 100644
->>>>>>> 3522a633
+index f4dc7e4ac6..8923df898f 100644
 --- a/src/main/java/org/bukkit/craftbukkit/CraftWorld.java
 +++ b/src/main/java/org/bukkit/craftbukkit/CraftWorld.java
 @@ -0,0 +0,0 @@ public class CraftWorld implements World {
