--- conflicted
+++ resolved
@@ -12,11 +12,7 @@
 a line break. Log4j's implementation handles it correctly.
 
 diff --git a/pom.xml b/pom.xml
-<<<<<<< HEAD
-index f9e225b73..9d2473317 100644
-=======
-index 22b86c74a..acc4bdfa4 100644
->>>>>>> b90705d2
+index f2c7d2ba8b..fa6c3702a7 100644
 --- a/pom.xml
 +++ b/pom.xml
 @@ -0,0 +0,0 @@
@@ -34,11 +30,7 @@
          <dependency>
              <groupId>junit</groupId>
 diff --git a/src/main/java/net/minecraft/server/DedicatedServer.java b/src/main/java/net/minecraft/server/DedicatedServer.java
-<<<<<<< HEAD
-index 069eb7d68..7ff2fa535 100644
-=======
-index 895ea0aad..18d32ab76 100644
->>>>>>> b90705d2
+index 681194e94f..927cbeedcd 100644
 --- a/src/main/java/net/minecraft/server/DedicatedServer.java
 +++ b/src/main/java/net/minecraft/server/DedicatedServer.java
 @@ -0,0 +0,0 @@ public class DedicatedServer extends MinecraftServer implements IMinecraftServer
