--- conflicted
+++ resolved
@@ -8,11 +8,7 @@
 Keep them consistent
 
 diff --git a/src/main/java/net/minecraft/server/World.java b/src/main/java/net/minecraft/server/World.java
-<<<<<<< HEAD
-index e74b53c48..01041ede9 100644
-=======
-index 6e37c4366f..000d2eeb93 100644
->>>>>>> dad4f590
+index e74b53c483..20e52fbcc8 100644
 --- a/src/main/java/net/minecraft/server/World.java
 +++ b/src/main/java/net/minecraft/server/World.java
 @@ -0,0 +0,0 @@ public abstract class World implements GeneratorAccess, IIBlockAccess, AutoClose
@@ -23,18 +19,5 @@
 +        j = Math.min(15, Math.max(0, MathHelper.floor(entity.locY / 16.0D))); // Paper - stay consistent with chunk add/remove behavior
          int k = MathHelper.floor(entity.locZ / 16.0D);
  
-<<<<<<< HEAD
          if (!entity.inChunk || entity.ae != i || entity.af != j || entity.ag != k) {
-@@ -0,0 +0,0 @@ public abstract class World implements GeneratorAccess, IIBlockAccess, AutoClose
-                 this.getChunkAt(entity.ae, entity.ag).a(entity, entity.af);
-             }
- 
--            if (!entity.bN() && !this.isChunkLoaded(i, k, true)) {
-+            if (false && !entity.bN() && !this.isChunkLoaded(i, k, true)) { // Paper - Always send entities into a new chunk, never lose them
-                 entity.inChunk = false;
-             } else {
-                 this.getChunkAt(i, k).a(entity);
-=======
-         if (!entity.aa || entity.ab != i || entity.ac != j || entity.ad != k) {
->>>>>>> dad4f590
 --