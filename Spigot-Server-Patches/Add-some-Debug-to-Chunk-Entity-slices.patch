From 0000000000000000000000000000000000000000 Mon Sep 17 00:00:00 2001
From: Aikar <aikar@aikar.co>
Date: Mon, 23 Jul 2018 22:44:23 -0400
Subject: [PATCH] Add some Debug to Chunk Entity slices

If we detect unexpected state, log and try to recover

This should hopefully avoid duplicate entities ever being created
if the entity was to end up in 2 different chunk slices

diff --git a/src/main/java/net/minecraft/server/Chunk.java b/src/main/java/net/minecraft/server/Chunk.java
<<<<<<< HEAD
index 92a3c8b5d..6d4b9adff 100644
=======
index ccb30d5bfd..94b294e87b 100644
>>>>>>> 3522a633
--- a/src/main/java/net/minecraft/server/Chunk.java
+++ b/src/main/java/net/minecraft/server/Chunk.java
@@ -0,0 +0,0 @@ public class Chunk implements IChunkAccess {
         entity.ae = this.locX;
         entity.af = k;
         entity.ag = this.locZ;
-        this.entitySlices[k].add(entity);
+
         // Paper start
+        List<Entity> entitySlice = this.entitySlices[k];
+        boolean inThis = entitySlice.contains(entity);
+        if (entity.entitySlice != null || inThis) {
+            if (entity.entitySlice == entitySlice || inThis) {
+                LogManager.getLogger().warn(entity + " was already in this chunk section! Report this to https://github.com/PaperMC/Paper/issues/1223");
+                new Throwable().printStackTrace();
+                return;
+            } else {
+                LogManager.getLogger().warn(entity + " is still in another ChunkSection! Report this to https://github.com/PaperMC/Paper/issues/1223");
+
+                Chunk chunk = entity.getCurrentChunk();
+                if (chunk != null) {
+                    if (chunk != this) {
+                        LogManager.getLogger().warn(entity + " was in another chunk at that! " + chunk.locX + "," + chunk.locZ);
+                    }
+                    chunk.removeEntity(entity);
+                } else {
+                    removeEntity(entity);
+                }
+                new Throwable().printStackTrace();
+            }
+        }
+        entity.entitySlice = entitySlice;
+        entitySlice.add(entity);
+
         this.markDirty();
         if (entity instanceof EntityItem) {
             itemCounts[k]++;
@@ -0,0 +0,0 @@ public class Chunk implements IChunkAccess {
         if (!this.entitySlices[i].remove(entity)) {
             return;
         }
+        if (entitySlices[i] == entity.entitySlice) {
+            entity.entitySlice = null;
+        } else {
+            LogManager.getLogger().warn(entity + " was removed from a entitySlice we did not expect. Report this to https://github.com/PaperMC/Paper/issues/1223");
+            new Throwable().printStackTrace();
+        }
         this.markDirty();
         if (entity instanceof EntityItem) {
             itemCounts[i]--;
@@ -0,0 +0,0 @@ public class Chunk implements IChunkAccess {
                 }
                 // Spigot End
                 entity.setCurrentChunk(null); // Paper
+                entity.entitySlice = null; // Paper
 
                 // Do not pass along players, as doing so can get them stuck outside of time.
                 // (which for example disables inventory icon updates and prevents block breaking)
diff --git a/src/main/java/net/minecraft/server/Entity.java b/src/main/java/net/minecraft/server/Entity.java
index 4315804dd..785c31089 100644
--- a/src/main/java/net/minecraft/server/Entity.java
+++ b/src/main/java/net/minecraft/server/Entity.java
@@ -0,0 +0,0 @@ public abstract class Entity implements INamableTileEntity, ICommandListener, Ke
             }
         }
     };
+    Object entitySlice = null;
     // Paper end
     static boolean isLevelAtLeast(NBTTagCompound tag, int level) {
         return tag.hasKey("Bukkit.updateLevel") && tag.getInt("Bukkit.updateLevel") >= level;
--<|MERGE_RESOLUTION|>--- conflicted
+++ resolved
@@ -9,11 +9,7 @@
 if the entity was to end up in 2 different chunk slices
 
 diff --git a/src/main/java/net/minecraft/server/Chunk.java b/src/main/java/net/minecraft/server/Chunk.java
-<<<<<<< HEAD
-index 92a3c8b5d..6d4b9adff 100644
-=======
-index ccb30d5bfd..94b294e87b 100644
->>>>>>> 3522a633
+index 2461b5cdd1..eb728f66aa 100644
 --- a/src/main/java/net/minecraft/server/Chunk.java
 +++ b/src/main/java/net/minecraft/server/Chunk.java
 @@ -0,0 +0,0 @@ public class Chunk implements IChunkAccess {
@@ -73,7 +69,7 @@
                  // Do not pass along players, as doing so can get them stuck outside of time.
                  // (which for example disables inventory icon updates and prevents block breaking)
 diff --git a/src/main/java/net/minecraft/server/Entity.java b/src/main/java/net/minecraft/server/Entity.java
-index 4315804dd..785c31089 100644
+index 4315804ddb..785c31089e 100644
 --- a/src/main/java/net/minecraft/server/Entity.java
 +++ b/src/main/java/net/minecraft/server/Entity.java
 @@ -0,0 +0,0 @@ public abstract class Entity implements INamableTileEntity, ICommandListener, Ke
