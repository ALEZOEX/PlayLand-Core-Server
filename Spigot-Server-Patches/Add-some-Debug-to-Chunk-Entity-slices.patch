--- conflicted
+++ resolved
@@ -9,11 +9,7 @@
 if the entity was to end up in 2 different chunk slices
 
 diff --git a/src/main/java/net/minecraft/server/Chunk.java b/src/main/java/net/minecraft/server/Chunk.java
-<<<<<<< HEAD
-index 67e2158ca1..17f19219f2 100644
-=======
-index ce66bb780d..2a5d1c90b4 100644
->>>>>>> bcb9bb64
+index abdcf7745a..bd31a7dcab 100644
 --- a/src/main/java/net/minecraft/server/Chunk.java
 +++ b/src/main/java/net/minecraft/server/Chunk.java
 @@ -0,0 +0,0 @@ public class Chunk implements IChunkAccess {
@@ -56,13 +52,9 @@
              i = this.entitySlices.length - 1;
          }
          // Paper start
-<<<<<<< HEAD
 -        if (!this.entitySlices[i].remove(entity)) {
 -            return;
-+        if (entitySlices[i] == entity.entitySlice) {
-=======
 +        if (entity.entitySlice == null || !entity.entitySlice.contains(entity) || entitySlices[i] == entity.entitySlice) {
->>>>>>> bcb9bb64
 +            entity.entitySlice = null;
 +        } else {
 +            LogManager.getLogger().warn(entity + " was removed from a entitySlice we did not expect. Report this to https://github.com/PaperMC/Paper/issues/1302");
