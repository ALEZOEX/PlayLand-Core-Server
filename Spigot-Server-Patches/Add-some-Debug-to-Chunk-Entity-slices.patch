--- conflicted
+++ resolved
@@ -9,11 +9,7 @@
 if the entity was to end up in 2 different chunk slices
 
 diff --git a/src/main/java/net/minecraft/server/Chunk.java b/src/main/java/net/minecraft/server/Chunk.java
-<<<<<<< HEAD
-index 67e2158ca..e510940ab 100644
-=======
-index 195cde784b..82abe2a914 100644
->>>>>>> 0f2aaa43
+index 67e2158ca1..17f19219f2 100644
 --- a/src/main/java/net/minecraft/server/Chunk.java
 +++ b/src/main/java/net/minecraft/server/Chunk.java
 @@ -0,0 +0,0 @@ public class Chunk implements IChunkAccess {
@@ -50,37 +46,25 @@
 +        entitySlice.add(entity);
 +
          this.markDirty();
-<<<<<<< HEAD
          if (entity instanceof EntityItem) {
              itemCounts[k]++;
 @@ -0,0 +0,0 @@ public class Chunk implements IChunkAccess {
-         if (!this.entitySlices[i].remove(entity)) {
-             return;
+             i = this.entitySlices.length - 1;
          }
-=======
-         entity.setCurrentChunk(this);
-         entityCounts.increment(entity.getMinecraftKeyString());
-@@ -0,0 +0,0 @@ public class Chunk {
-         }
- 
          // Paper start
->>>>>>> 0f2aaa43
+-        if (!this.entitySlices[i].remove(entity)) {
+-            return;
 +        if (entitySlices[i] == entity.entitySlice) {
 +            entity.entitySlice = null;
 +        } else {
 +            LogManager.getLogger().warn(entity + " was removed from a entitySlice we did not expect. Report this to https://github.com/PaperMC/Paper/issues/1302");
 +            new Throwable().printStackTrace();
-+        }
-         if (!this.entitySlices[i].remove(entity)) { return; }
+         }
++        if (!this.entitySlices[i].remove(entity)) { return; }
          this.markDirty();
-<<<<<<< HEAD
          if (entity instanceof EntityItem) {
              itemCounts[i]--;
 @@ -0,0 +0,0 @@ public class Chunk implements IChunkAccess {
-=======
-         entity.setCurrentChunk(null);
-@@ -0,0 +0,0 @@ public class Chunk {
->>>>>>> 0f2aaa43
                  }
                  // Spigot End
                  entity.setCurrentChunk(null); // Paper
@@ -89,11 +73,7 @@
                  // Do not pass along players, as doing so can get them stuck outside of time.
                  // (which for example disables inventory icon updates and prevents block breaking)
 diff --git a/src/main/java/net/minecraft/server/Entity.java b/src/main/java/net/minecraft/server/Entity.java
-<<<<<<< HEAD
-index 4315804dd..785c31089 100644
-=======
-index eb8904a728..86b0b84335 100644
->>>>>>> 0f2aaa43
+index 4315804ddb..166abea704 100644
 --- a/src/main/java/net/minecraft/server/Entity.java
 +++ b/src/main/java/net/minecraft/server/Entity.java
 @@ -0,0 +0,0 @@ public abstract class Entity implements INamableTileEntity, ICommandListener, Ke
