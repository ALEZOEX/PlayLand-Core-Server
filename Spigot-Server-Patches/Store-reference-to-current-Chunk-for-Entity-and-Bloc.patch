From 0000000000000000000000000000000000000000 Mon Sep 17 00:00:00 2001
From: Aikar <aikar@aikar.co>
Date: Wed, 4 Jul 2018 02:10:36 -0400
Subject: [PATCH] Store reference to current Chunk for Entity and Block
 Entities

This enables us a fast reference to the entities current chunk instead
of having to look it up by hashmap lookups.

diff --git a/src/main/java/net/minecraft/server/Chunk.java b/src/main/java/net/minecraft/server/Chunk.java
<<<<<<< HEAD
index cd4fbee0c..7837f1024 100644
=======
index 4bbebb25af..ea167a17bb 100644
>>>>>>> 3c8a4cb1
--- a/src/main/java/net/minecraft/server/Chunk.java
+++ b/src/main/java/net/minecraft/server/Chunk.java
@@ -0,0 +0,0 @@ public class Chunk implements IChunkAccess {
     private final BiomeBase[] g;
     private final boolean[] h;
     private final Map<BlockPosition, NBTTagCompound> i;
-    private boolean j;
+    private boolean j; public boolean isLoaded() { return j; } // Paper - OBFHELPER
     public final World world;
     public final Map<HeightMap.Type, HeightMap> heightMap;
     public final int locX;
@@ -0,0 +0,0 @@ public class Chunk implements IChunkAccess {
     // CraftBukkit start - Neighbor loaded cache for chunk lighting and entity ticking
     private int neighbors = 0x1 << 12;
     public long chunkKey;
+    // Paper start
+    private class TileEntityHashMap extends java.util.HashMap<BlockPosition, TileEntity> {
+        @Override
+        public TileEntity put(BlockPosition key, TileEntity value) {
+            TileEntity replaced = super.put(key, value);
+            if (replaced != null) {
+                replaced.setCurrentChunk(null);
+            }
+            if (value != null) {
+                value.setCurrentChunk(Chunk.this);
+            }
+            return replaced;
+        }
 
+        @Override
+        public TileEntity remove(Object key) {
+            TileEntity removed = super.remove(key);
+            if (removed != null) {
+                removed.setCurrentChunk(null);
+            }
+            return removed;
+        }
+    }
+    // Paper end
     public boolean areNeighborsLoaded(final int radius) {
         switch (radius) {
             case 2:
@@ -0,0 +0,0 @@ public class Chunk implements IChunkAccess {
         this.h = new boolean[256];
         this.i = Maps.newHashMap();
         this.heightMap = Maps.newHashMap();
-        this.tileEntities = Maps.newHashMap();
+        this.tileEntities = new TileEntityHashMap(); // Paper
         this.q = Maps.newHashMap();
         this.r = Maps.newHashMap();
         this.s = new ShortList[16];
@@ -0,0 +0,0 @@ public class Chunk implements IChunkAccess {
         entity.af = k;
         entity.ag = this.locZ;
         this.entitySlices[k].add(entity);
+        // Paper start
+        entity.setCurrentChunk(this);
+        // Paper end
     }
 
     public void a(HeightMap.Type heightmap_type, long[] along) {
@@ -0,0 +0,0 @@ public class Chunk implements IChunkAccess {
         if (i >= this.entitySlices.length) {
             i = this.entitySlices.length - 1;
         }
-
-        this.entitySlices[i].remove(entity);
+        // Paper start
+        if (!this.entitySlices[i].remove(entity)) {
+            return;
+        }
+        entity.setCurrentChunk(null);
+        // Paper end
     }
 
     public boolean c(BlockPosition blockposition) {
diff --git a/src/main/java/net/minecraft/server/Entity.java b/src/main/java/net/minecraft/server/Entity.java
<<<<<<< HEAD
index e65558f7a..36cc0c18d 100644
=======
index 06c72b95f3..c107bd767f 100644
>>>>>>> 3c8a4cb1
--- a/src/main/java/net/minecraft/server/Entity.java
+++ b/src/main/java/net/minecraft/server/Entity.java
@@ -0,0 +0,0 @@ public abstract class Entity implements INamableTileEntity, ICommandListener, Ke
     }
 
     // Paper start
+
+    private java.lang.ref.WeakReference<Chunk> currentChunk = null;
+
+    public void setCurrentChunk(Chunk chunk) {
+        this.currentChunk = chunk != null ? new java.lang.ref.WeakReference<>(chunk) : null;
+    }
+    /**
+     * Returns the entities current registered chunk. If the entity is not added to a chunk yet, it will return null
+     */
+    public Chunk getCurrentChunk() {
+        final Chunk chunk = currentChunk != null ? currentChunk.get() : null;
+        return chunk != null && chunk.isLoaded() ? chunk : null;
+    }
+    /**
+     * Returns the chunk at the location, using the entities local cache if avail
+     * Will only return null if the location specified is not loaded
+     */
+    public Chunk getCurrentChunkAt(int x, int z) {
+        if (getChunkX() == x && getChunkZ() == z) {
+            Chunk chunk = getCurrentChunk();
+            if (chunk != null) {
+                return chunk;
+            }
+        }
+        return world.getChunkIfLoaded(x, z);
+    }
+    /**
+     * Returns the chunk at the entities current location, using the entities local cache if avail
+     * Will only return null if the location specified is not loaded
+     */
+    public Chunk getChunkAtLocation() {
+        return getCurrentChunkAt((int)Math.floor(locX) >> 4, (int)Math.floor(locZ) >> 4);
+    }
<<<<<<< HEAD
+
     public final MinecraftKey entityKey;
     public final String entityKeyString;
 
diff --git a/src/main/java/net/minecraft/server/TileEntity.java b/src/main/java/net/minecraft/server/TileEntity.java
index 257dd1da9..cffbcb8f7 100644
=======
     private String entityKeyString = null;
     private MinecraftKey entityKey = getMinecraftKey();
 
diff --git a/src/main/java/net/minecraft/server/TileEntity.java b/src/main/java/net/minecraft/server/TileEntity.java
index 0176ca530c..29069b753e 100644
>>>>>>> 3c8a4cb1
--- a/src/main/java/net/minecraft/server/TileEntity.java
+++ b/src/main/java/net/minecraft/server/TileEntity.java
@@ -0,0 +0,0 @@ public abstract class TileEntity implements KeyedObject {
     public String getMinecraftKeyString() {
         return tileEntityKeyString;
     }
+
+    private java.lang.ref.WeakReference<Chunk> currentChunk = null;
+    public Chunk getCurrentChunk() {
+        final Chunk chunk = currentChunk != null ? currentChunk.get() : world.getChunkIfLoaded(position.getX() >> 4, position.getZ() >> 4);
+        return chunk != null && chunk.isLoaded() ? chunk : null;
+    }
+    public void setCurrentChunk(Chunk chunk) {
+        this.currentChunk = chunk != null ? new java.lang.ref.WeakReference<>(chunk) : null;
+    }
<<<<<<< HEAD
     // Paper end
=======
     private String tileEntityKeyString = null;
     private MinecraftKey tileEntityKey = getMinecraftKey();
>>>>>>> 3c8a4cb1
 
     @Nullable
diff --git a/src/main/java/org/bukkit/craftbukkit/entity/CraftEntity.java b/src/main/java/org/bukkit/craftbukkit/entity/CraftEntity.java
<<<<<<< HEAD
index 72164e11a..f09251eec 100644
=======
index c5a194ffea..833e3111de 100644
>>>>>>> 3c8a4cb1
--- a/src/main/java/org/bukkit/craftbukkit/entity/CraftEntity.java
+++ b/src/main/java/org/bukkit/craftbukkit/entity/CraftEntity.java
@@ -0,0 +0,0 @@ import java.util.UUID;
 
 import net.minecraft.server.*;
 
+import org.bukkit.Chunk;
 import org.bukkit.EntityEffect;
 import org.bukkit.Location;
 import org.bukkit.Server;
@@ -0,0 +0,0 @@ public abstract class CraftEntity implements org.bukkit.entity.Entity {
         this.entity = entity;
     }
 
+    @Override
+    public Chunk getChunk() {
+        net.minecraft.server.Chunk currentChunk = entity.getCurrentChunk();
+        return currentChunk != null ? currentChunk.bukkitChunk : getLocation().getChunk();
+    }
+
     public static CraftEntity getEntity(CraftServer server, Entity entity) {
         /**
          * Order is *EXTREMELY* important -- keep it right! =D
--<|MERGE_RESOLUTION|>--- conflicted
+++ resolved
@@ -8,11 +8,7 @@
 of having to look it up by hashmap lookups.
 
 diff --git a/src/main/java/net/minecraft/server/Chunk.java b/src/main/java/net/minecraft/server/Chunk.java
-<<<<<<< HEAD
-index cd4fbee0c..7837f1024 100644
-=======
-index 4bbebb25af..ea167a17bb 100644
->>>>>>> 3c8a4cb1
+index cd4fbee0ca..7837f1024c 100644
 --- a/src/main/java/net/minecraft/server/Chunk.java
 +++ b/src/main/java/net/minecraft/server/Chunk.java
 @@ -0,0 +0,0 @@ public class Chunk implements IChunkAccess {
@@ -90,18 +86,13 @@
  
      public boolean c(BlockPosition blockposition) {
 diff --git a/src/main/java/net/minecraft/server/Entity.java b/src/main/java/net/minecraft/server/Entity.java
-<<<<<<< HEAD
-index e65558f7a..36cc0c18d 100644
-=======
-index 06c72b95f3..c107bd767f 100644
->>>>>>> 3c8a4cb1
+index 628fda8e7c..17bcef97e0 100644
 --- a/src/main/java/net/minecraft/server/Entity.java
 +++ b/src/main/java/net/minecraft/server/Entity.java
 @@ -0,0 +0,0 @@ public abstract class Entity implements INamableTileEntity, ICommandListener, Ke
      }
  
      // Paper start
-+
 +    private java.lang.ref.WeakReference<Chunk> currentChunk = null;
 +
 +    public void setCurrentChunk(Chunk chunk) {
@@ -134,49 +125,32 @@
 +    public Chunk getChunkAtLocation() {
 +        return getCurrentChunkAt((int)Math.floor(locX) >> 4, (int)Math.floor(locZ) >> 4);
 +    }
-<<<<<<< HEAD
 +
-     public final MinecraftKey entityKey;
-     public final String entityKeyString;
+     private MinecraftKey entityKey;
+     private String entityKeyString;
  
 diff --git a/src/main/java/net/minecraft/server/TileEntity.java b/src/main/java/net/minecraft/server/TileEntity.java
-index 257dd1da9..cffbcb8f7 100644
-=======
-     private String entityKeyString = null;
-     private MinecraftKey entityKey = getMinecraftKey();
- 
-diff --git a/src/main/java/net/minecraft/server/TileEntity.java b/src/main/java/net/minecraft/server/TileEntity.java
-index 0176ca530c..29069b753e 100644
->>>>>>> 3c8a4cb1
+index 5ca7fef518..9361667c3b 100644
 --- a/src/main/java/net/minecraft/server/TileEntity.java
 +++ b/src/main/java/net/minecraft/server/TileEntity.java
-@@ -0,0 +0,0 @@ public abstract class TileEntity implements KeyedObject {
-     public String getMinecraftKeyString() {
+@@ -0,0 +0,0 @@ public abstract class TileEntity implements KeyedObject { // Paper
+         getMinecraftKey(); // Try to load if it doesn't exists.
          return tileEntityKeyString;
      }
 +
 +    private java.lang.ref.WeakReference<Chunk> currentChunk = null;
 +    public Chunk getCurrentChunk() {
-+        final Chunk chunk = currentChunk != null ? currentChunk.get() : world.getChunkIfLoaded(position.getX() >> 4, position.getZ() >> 4);
++        final Chunk chunk = currentChunk != null ? currentChunk.get() : null;
 +        return chunk != null && chunk.isLoaded() ? chunk : null;
 +    }
 +    public void setCurrentChunk(Chunk chunk) {
 +        this.currentChunk = chunk != null ? new java.lang.ref.WeakReference<>(chunk) : null;
 +    }
-<<<<<<< HEAD
      // Paper end
-=======
-     private String tileEntityKeyString = null;
-     private MinecraftKey tileEntityKey = getMinecraftKey();
->>>>>>> 3c8a4cb1
  
      @Nullable
 diff --git a/src/main/java/org/bukkit/craftbukkit/entity/CraftEntity.java b/src/main/java/org/bukkit/craftbukkit/entity/CraftEntity.java
-<<<<<<< HEAD
-index 72164e11a..f09251eec 100644
-=======
-index c5a194ffea..833e3111de 100644
->>>>>>> 3c8a4cb1
+index 72164e11af..f09251eec8 100644
 --- a/src/main/java/org/bukkit/craftbukkit/entity/CraftEntity.java
 +++ b/src/main/java/org/bukkit/craftbukkit/entity/CraftEntity.java
 @@ -0,0 +0,0 @@ import java.util.UUID;
