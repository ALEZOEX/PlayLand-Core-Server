--- conflicted
+++ resolved
@@ -8,11 +8,7 @@
 of having to look it up by hashmap lookups.
 
 diff --git a/src/main/java/net/minecraft/server/Chunk.java b/src/main/java/net/minecraft/server/Chunk.java
-<<<<<<< HEAD
-index cd4fbee0ca..7837f1024c 100644
-=======
-index 4bbebb25a..ea167a17b 100644
->>>>>>> cf817bd2
+index cd4fbee0c..7837f1024 100644
 --- a/src/main/java/net/minecraft/server/Chunk.java
 +++ b/src/main/java/net/minecraft/server/Chunk.java
 @@ -0,0 +0,0 @@ public class Chunk implements IChunkAccess {
@@ -90,26 +86,19 @@
  
      public boolean c(BlockPosition blockposition) {
 diff --git a/src/main/java/net/minecraft/server/Entity.java b/src/main/java/net/minecraft/server/Entity.java
-<<<<<<< HEAD
-index 628fda8e7c..17bcef97e0 100644
+index aa6230215..701d4a55a 100644
 --- a/src/main/java/net/minecraft/server/Entity.java
 +++ b/src/main/java/net/minecraft/server/Entity.java
 @@ -0,0 +0,0 @@ public abstract class Entity implements INamableTileEntity, ICommandListener, Ke
-=======
-index 06c72b95f..0e3a94ab8 100644
---- a/src/main/java/net/minecraft/server/Entity.java
-+++ b/src/main/java/net/minecraft/server/Entity.java
-@@ -0,0 +0,0 @@ public abstract class Entity implements ICommandListener, KeyedObject { // Paper
-     private static final DataWatcherObject<Boolean> aC = DataWatcher.a(Entity.class, DataWatcherRegistry.h);
-     private static final DataWatcherObject<Boolean> aD = DataWatcher.a(Entity.class, DataWatcherRegistry.h);
-     private static final DataWatcherObject<Boolean> aE = DataWatcher.a(Entity.class, DataWatcherRegistry.h);
--    public boolean aa;
-+    public boolean aa; public boolean isAddedToChunk() { return aa; } // Paper - OBFHELPER
-     public int ab; public int getChunkX() { return ab; } // Paper - OBFHELPER
-     public int ac; public int getChunkY() { return ac; } // Paper - OBFHELPER
-     public int ad; public int getChunkZ() { return ad; } // Paper - OBFHELPER
-@@ -0,0 +0,0 @@ public abstract class Entity implements ICommandListener, KeyedObject { // Paper
->>>>>>> cf817bd2
+     private static final DataWatcherObject<Boolean> aF = DataWatcher.a(Entity.class, DataWatcherRegistry.i);
+     private static final DataWatcherObject<Boolean> aG = DataWatcher.a(Entity.class, DataWatcherRegistry.i);
+     private static final DataWatcherObject<Boolean> aH = DataWatcher.a(Entity.class, DataWatcherRegistry.i);
+-    public boolean inChunk;
++    public boolean inChunk; public boolean isAddedToChunk() { return inChunk; } // Paper - OBFHELPER
+     public int ae; public int getChunkX() { return ae; } // Paper - OBFHELPER
+     public int af; public int getChunkY() { return af; } // Paper - OBFHELPER
+     public int ag; public int getChunkZ() { return ag; } // Paper - OBFHELPER
+@@ -0,0 +0,0 @@ public abstract class Entity implements INamableTileEntity, ICommandListener, Ke
      }
  
      // Paper start
@@ -150,11 +139,7 @@
      private String entityKeyString;
  
 diff --git a/src/main/java/net/minecraft/server/TileEntity.java b/src/main/java/net/minecraft/server/TileEntity.java
-<<<<<<< HEAD
-index 5ca7fef518..9361667c3b 100644
-=======
-index 0176ca530..29069b753 100644
->>>>>>> cf817bd2
+index 5ca7fef51..9361667c3 100644
 --- a/src/main/java/net/minecraft/server/TileEntity.java
 +++ b/src/main/java/net/minecraft/server/TileEntity.java
 @@ -0,0 +0,0 @@ public abstract class TileEntity implements KeyedObject { // Paper
@@ -174,11 +159,7 @@
  
      @Nullable
 diff --git a/src/main/java/org/bukkit/craftbukkit/entity/CraftEntity.java b/src/main/java/org/bukkit/craftbukkit/entity/CraftEntity.java
-<<<<<<< HEAD
-index 72164e11af..f09251eec8 100644
-=======
-index c5a194ffe..833e3111d 100644
->>>>>>> cf817bd2
+index 72164e11a..f09251eec 100644
 --- a/src/main/java/org/bukkit/craftbukkit/entity/CraftEntity.java
 +++ b/src/main/java/org/bukkit/craftbukkit/entity/CraftEntity.java
 @@ -0,0 +0,0 @@ import java.util.UUID;
