--- conflicted
+++ resolved
@@ -17,27 +17,6 @@
 
 This should reduce log occurrences of dupe uuid messages.
 
-<<<<<<< HEAD
-diff --git a/src/main/java/net/minecraft/server/Chunk.java b/src/main/java/net/minecraft/server/Chunk.java
-index 56a74c6062..fd1e53febb 100644
---- a/src/main/java/net/minecraft/server/Chunk.java
-+++ b/src/main/java/net/minecraft/server/Chunk.java
-@@ -0,0 +0,0 @@ public class Chunk implements IChunkAccess {
-                 Map<UUID, Entity> thisChunk = new HashMap<>();
-                 for (Iterator<Entity> iterator = ((List<Entity>) entityslice).iterator(); iterator.hasNext(); ) {
-                     Entity entity = iterator.next();
-+                    if (entity.dead) continue;
-                     Entity other = ((WorldServer) world).entitiesByUUID.get(entity.uniqueID);
-                     if (other == null) {
-                         other = thisChunk.get(entity.uniqueID);
-                     }
--                    if (other != null) {
-+                    if (other != null && !other.dead) {
-                         switch (mode) {
-                             case REGEN: {
-                                 entity.setUUID(UUID.randomUUID());
-=======
->>>>>>> 6cd0bd29
 diff --git a/src/main/java/net/minecraft/server/ChunkRegionLoader.java b/src/main/java/net/minecraft/server/ChunkRegionLoader.java
 index a97e024ec4..bd52bf6561 100644
 --- a/src/main/java/net/minecraft/server/ChunkRegionLoader.java
@@ -78,11 +57,7 @@
          nbttagcompound.set("Entities", nbttaglist1);
          NBTTagList nbttaglist2 = new NBTTagList();
 diff --git a/src/main/java/net/minecraft/server/World.java b/src/main/java/net/minecraft/server/World.java
-<<<<<<< HEAD
-index 6d80e55c19..27398806d3 100644
-=======
-index b4de3b515a..d2d2ab794b 100644
->>>>>>> 6cd0bd29
+index a66770e241..1f58042125 100644
 --- a/src/main/java/net/minecraft/server/World.java
 +++ b/src/main/java/net/minecraft/server/World.java
 @@ -0,0 +0,0 @@ public abstract class World implements GeneratorAccess, IIBlockAccess, AutoClose
