--- conflicted
+++ resolved
@@ -57,11 +57,7 @@
          nbttagcompound.set("Entities", nbttaglist1);
          NBTTagList nbttaglist2 = new NBTTagList();
 diff --git a/src/main/java/net/minecraft/server/World.java b/src/main/java/net/minecraft/server/World.java
-<<<<<<< HEAD
-index 94a4bf3c7a..eb56940a18 100644
-=======
-index c53e77b821..2a4405638e 100644
->>>>>>> a75c747c
+index 3c9d9f1ab0..0f2dadfa39 100644
 --- a/src/main/java/net/minecraft/server/World.java
 +++ b/src/main/java/net/minecraft/server/World.java
 @@ -0,0 +0,0 @@ public abstract class World implements GeneratorAccess, IIBlockAccess, AutoClose
