--- conflicted
+++ resolved
@@ -5,32 +5,8 @@
 
 Add -Ddebug.entities=true to your JVM flags to gain more information
 
-<<<<<<< HEAD
-diff --git a/src/main/java/net/minecraft/server/ChunkRegionLoader.java b/src/main/java/net/minecraft/server/ChunkRegionLoader.java
-index ea8684747..5fd0c0cf5 100644
---- a/src/main/java/net/minecraft/server/ChunkRegionLoader.java
-+++ b/src/main/java/net/minecraft/server/ChunkRegionLoader.java
-@@ -0,0 +0,0 @@ public class ChunkRegionLoader implements IChunkLoader, IAsyncChunkSaver {
-             while (iterator.hasNext()) {
-                 Entity entity = (Entity) iterator.next();
-                 NBTTagCompound nbttagcompound1 = new NBTTagCompound();
-+                // Paper start
-+                if (entity.getChunkX() != chunk.locX || entity.getChunkZ() != chunk.locZ) {
-+                    LogManager.getLogger().error(entity + " is not actually in this chunk! Report this to https://github.com/PaperMC/Paper/issues/1223", new Throwable());
-+                }
-+                if ((int)Math.floor(entity.locX) >> 4 != chunk.locX || (int)Math.floor(entity.locZ) >> 4 != chunk.locZ) {
-+                    LogManager.getLogger().error(entity + " will be leaving this chunk but saved to it. Report this to https://github.com/PaperMC/Paper/issues/1223", new Throwable());
-+                }
-+                // Paper end
- 
-                 if (entity.d(nbttagcompound1)) {
-                     chunk.f(true);
 diff --git a/src/main/java/net/minecraft/server/Entity.java b/src/main/java/net/minecraft/server/Entity.java
-index 47ce5cda7..b308f4416 100644
-=======
-diff --git a/src/main/java/net/minecraft/server/Entity.java b/src/main/java/net/minecraft/server/Entity.java
-index 99dac412f0..0d3af8cb77 100644
->>>>>>> 119ae29b
+index a2101d44f9..f05545e357 100644
 --- a/src/main/java/net/minecraft/server/Entity.java
 +++ b/src/main/java/net/minecraft/server/Entity.java
 @@ -0,0 +0,0 @@ public abstract class Entity implements INamableTileEntity, ICommandListener, Ke
@@ -42,11 +18,7 @@
          if (bukkitEntity == null) {
              bukkitEntity = CraftEntity.getEntity(world.getServer(), this);
 diff --git a/src/main/java/net/minecraft/server/WorldServer.java b/src/main/java/net/minecraft/server/WorldServer.java
-<<<<<<< HEAD
-index b048343b7..747d99dbe 100644
-=======
-index b16324e1a2..994d4bbb84 100644
->>>>>>> 119ae29b
+index b048343b7c..747d99dbe6 100644
 --- a/src/main/java/net/minecraft/server/WorldServer.java
 +++ b/src/main/java/net/minecraft/server/WorldServer.java
 @@ -0,0 +0,0 @@ public class WorldServer extends World implements IAsyncTaskHandler {
