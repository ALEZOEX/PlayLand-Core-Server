--- conflicted
+++ resolved
@@ -6,13 +6,13 @@
 Add -Ddebug.entities=true to your JVM flags to gain more information
 
 diff --git a/src/main/java/net/minecraft/server/ChunkRegionLoader.java b/src/main/java/net/minecraft/server/ChunkRegionLoader.java
-index bcce5e8b7..f5b9aa561 100644
+index ea8684747..5fd0c0cf5 100644
 --- a/src/main/java/net/minecraft/server/ChunkRegionLoader.java
 +++ b/src/main/java/net/minecraft/server/ChunkRegionLoader.java
 @@ -0,0 +0,0 @@ public class ChunkRegionLoader implements IChunkLoader, IAsyncChunkSaver {
- 
              while (iterator.hasNext()) {
                  Entity entity = (Entity) iterator.next();
+                 NBTTagCompound nbttagcompound1 = new NBTTagCompound();
 +                // Paper start
 +                if (entity.getChunkX() != chunk.locX || entity.getChunkZ() != chunk.locZ) {
 +                    LogManager.getLogger().error(entity + " is not actually in this chunk! Report this to https://github.com/PaperMC/Paper/issues/1223", new Throwable());
@@ -22,14 +22,10 @@
 +                }
 +                // Paper end
  
-                 nbttagcompound1 = new NBTTagCompound();
                  if (entity.d(nbttagcompound1)) {
+                     chunk.f(true);
 diff --git a/src/main/java/net/minecraft/server/Entity.java b/src/main/java/net/minecraft/server/Entity.java
-<<<<<<< HEAD
-index 47ce5cda76..b308f44168 100644
-=======
-index 99dac412f..0d3af8cb7 100644
->>>>>>> 782c68da
+index 47ce5cda7..b308f4416 100644
 --- a/src/main/java/net/minecraft/server/Entity.java
 +++ b/src/main/java/net/minecraft/server/Entity.java
 @@ -0,0 +0,0 @@ public abstract class Entity implements INamableTileEntity, ICommandListener, Ke
@@ -41,7 +37,7 @@
          if (bukkitEntity == null) {
              bukkitEntity = CraftEntity.getEntity(world.getServer(), this);
 diff --git a/src/main/java/net/minecraft/server/WorldServer.java b/src/main/java/net/minecraft/server/WorldServer.java
-index b048343b7c..747d99dbe6 100644
+index b048343b7..747d99dbe 100644
 --- a/src/main/java/net/minecraft/server/WorldServer.java
 +++ b/src/main/java/net/minecraft/server/WorldServer.java
 @@ -0,0 +0,0 @@ public class WorldServer extends World implements IAsyncTaskHandler {
