From 0000000000000000000000000000000000000000 Mon Sep 17 00:00:00 2001
From: Aikar <aikar@aikar.co>
Date: Wed, 4 Jul 2018 03:39:51 -0400
Subject: [PATCH] Avoid Chunk Lookups for Entity/TileEntity Current Chunk

In many places where we simply want the current chunk the entity
is in, instead of doing a hashmap lookup for it, we now have access
to the object directly on the Entity/TileEntity object we can directly grab.

Use that local value instead to reduce lookups in many hot places.

diff --git a/src/main/java/net/minecraft/server/Chunk.java b/src/main/java/net/minecraft/server/Chunk.java
index d2e87693fa..1997cbdc65 100644
--- a/src/main/java/net/minecraft/server/Chunk.java
+++ b/src/main/java/net/minecraft/server/Chunk.java
@@ -0,0 +0,0 @@ public class Chunk implements IChunkAccess {
         ((HeightMap) this.heightMap.get(heightmap_type)).a(along);
     }
 
+    public void removeEntity(Entity entity) { b(entity); } // Paper - OBFHELPER
     public void b(Entity entity) {
         this.a(entity, entity.af);
     }
diff --git a/src/main/java/net/minecraft/server/World.java b/src/main/java/net/minecraft/server/World.java
<<<<<<< HEAD
index 0f56969270..29678af2de 100644
=======
index e361883099..5de8da65c0 100644
>>>>>>> a75c747c
--- a/src/main/java/net/minecraft/server/World.java
+++ b/src/main/java/net/minecraft/server/World.java
@@ -0,0 +0,0 @@ public abstract class World implements GeneratorAccess, IIBlockAccess, AutoClose
         int j;
         // Paper start - Set based removal lists
         for (Entity e : this.g) {
+            /*
             j = e.getChunkZ();
             int k = e.getChunkX();
 
             if (e.inChunk && this.isChunkLoaded(k, j, true)) {
                 this.getChunkAt(k, j).b(e);
-            }
+            }*/
+            Chunk chunk = e.inChunk ? e.getCurrentChunk() : null;
+            if (chunk != null) chunk.removeEntity(e);
         }
 
         for (Entity e : this.g) {
@@ -0,0 +0,0 @@ public abstract class World implements GeneratorAccess, IIBlockAccess, AutoClose
             this.methodProfiler.e();
             this.methodProfiler.a("remove");
             if (entity.dead) {
+                // Paper start
+                /*
                 j = entity.ae;
                 int l = entity.ag;
 
                 if (entity.inChunk && this.isChunkLoaded(j, l, true)) {
                     this.getChunkAt(j, l).b(entity);
-                }
+                }*/
+                Chunk chunk = entity.inChunk ? entity.getCurrentChunk() : null;
+                if (chunk != null) chunk.removeEntity(entity);
+                // Paper end
 
                 guardEntityList = false; // Spigot
                 this.entityList.remove(this.tickPosition--); // CraftBukkit - Use field for loop variable
@@ -0,0 +0,0 @@ public abstract class World implements GeneratorAccess, IIBlockAccess, AutoClose
                 BlockPosition blockposition = tileentity.getPosition();
 
                 // Paper start - Skip ticking in chunks scheduled for unload
-                net.minecraft.server.Chunk chunk = this.getChunkIfLoaded(blockposition);
+                net.minecraft.server.Chunk chunk = tileentity.getCurrentChunk();
                 boolean shouldTick = chunk != null;
                 if(this.paperConfig.skipEntityTickingInChunksScheduledForUnload)
                     shouldTick = shouldTick && !chunk.isUnloading() && chunk.scheduledForUnload == null;
@@ -0,0 +0,0 @@ public abstract class World implements GeneratorAccess, IIBlockAccess, AutoClose
                 tilesThisCycle--;
                 this.tileEntityListTick.remove(tileTickPosition--);
                 //this.tileEntityList.remove(tileentity); // Paper - remove unused list
-                if (this.isLoaded(tileentity.getPosition())) {
-                    this.getChunkAtWorldCoords(tileentity.getPosition()).d(tileentity.getPosition());
+                // Paper start
+                net.minecraft.server.Chunk chunk = tileentity.getCurrentChunk();
+                if (chunk != null) {
+                    chunk.removeTileEntity(tileentity.getPosition());
+                    // Paper end
                 }
             }
         }
--<|MERGE_RESOLUTION|>--- conflicted
+++ resolved
@@ -22,11 +22,7 @@
          this.a(entity, entity.af);
      }
 diff --git a/src/main/java/net/minecraft/server/World.java b/src/main/java/net/minecraft/server/World.java
-<<<<<<< HEAD
-index 0f56969270..29678af2de 100644
-=======
-index e361883099..5de8da65c0 100644
->>>>>>> a75c747c
+index 3569e209c2..a8b317cee3 100644
 --- a/src/main/java/net/minecraft/server/World.java
 +++ b/src/main/java/net/minecraft/server/World.java
 @@ -0,0 +0,0 @@ public abstract class World implements GeneratorAccess, IIBlockAccess, AutoClose
