From 0000000000000000000000000000000000000000 Mon Sep 17 00:00:00 2001
From: Aikar <aikar@aikar.co>
Date: Tue, 1 Mar 2016 23:52:34 -0600
Subject: [PATCH] Prevent tile entity and entity crashes


diff --git a/src/main/java/net/minecraft/server/TileEntity.java b/src/main/java/net/minecraft/server/TileEntity.java
<<<<<<< HEAD
index 6b8a1c8c8..e03965fc7 100644
=======
index 081e56f481..f191225c62 100644
>>>>>>> 3c8a4cb1
--- a/src/main/java/net/minecraft/server/TileEntity.java
+++ b/src/main/java/net/minecraft/server/TileEntity.java
@@ -0,0 +0,0 @@ public abstract class TileEntity implements KeyedObject {
             return TileEntityTypes.a.b(this.C()) + " // " + this.getClass().getCanonicalName();
         });
         if (this.world != null) {
-            CrashReportSystemDetails.a(crashreportsystemdetails, this.position, this.getBlock());
+            // Paper start - Prevent TileEntity and Entity crashes
+            IBlockData block = this.getBlock();
+            if (block != null) {
+                CrashReportSystemDetails.a(crashreportsystemdetails, this.position, block);
+            }
+            // Paper end
             CrashReportSystemDetails.a(crashreportsystemdetails, this.position, this.world.getType(this.position));
         }
     }
diff --git a/src/main/java/net/minecraft/server/World.java b/src/main/java/net/minecraft/server/World.java
<<<<<<< HEAD
index e3c56a750..bfe09a205 100644
=======
index 31b765deaf..fd5f8102af 100644
>>>>>>> 3c8a4cb1
--- a/src/main/java/net/minecraft/server/World.java
+++ b/src/main/java/net/minecraft/server/World.java
@@ -0,0 +0,0 @@ public abstract class World implements GeneratorAccess, IIBlockAccess, AutoClose
                     entity.tickTimer.stopTiming(); // Paper
                 } catch (Throwable throwable1) {
                     entity.tickTimer.stopTiming();
-                    crashreport1 = CrashReport.a(throwable1, "Ticking entity");
-                    crashreportsystemdetails1 = crashreport1.a("Entity being ticked");
-                    entity.appendEntityCrashDetails(crashreportsystemdetails1);
-                    throw new ReportedException(crashreport1);
+                    // Paper start - Prevent tile entity and entity crashes
+                    System.err.println("Entity threw exception at " + entity.world.getWorld().getName() + ":" + entity.locX + "," + entity.locY + "," + entity.locZ);
+                    throwable1.printStackTrace();
+                    entity.dead = true;
+                    continue;
+                    // Paper end
                 }
             }
 
@@ -0,0 +0,0 @@ public abstract class World implements GeneratorAccess, IIBlockAccess, AutoClose
                         ((ITickable) tileentity).Y_();
                         this.methodProfiler.e();
                     } catch (Throwable throwable2) {
-                        crashreport1 = CrashReport.a(throwable2, "Ticking block entity");
-                        crashreportsystemdetails1 = crashreport1.a("Block entity being ticked");
-                        tileentity.a(crashreportsystemdetails1);
-                        throw new ReportedException(crashreport1);
+                        // Paper start - Prevent tile entity and entity crashes
+                        System.err.println("TileEntity threw exception at " + tileentity.world.getWorld().getName() + ":" + tileentity.position.getX() + "," + tileentity.position.getY() + "," + tileentity.position.getZ());
+                        throwable2.printStackTrace();
+                        tilesThisCycle--;
+                        this.tileEntityListTick.remove(tileTickPosition--);
+                        continue;
+                        // Paper end
                     }
                     // Spigot start
                     finally {
--<|MERGE_RESOLUTION|>--- conflicted
+++ resolved
@@ -5,14 +5,10 @@
 
 
 diff --git a/src/main/java/net/minecraft/server/TileEntity.java b/src/main/java/net/minecraft/server/TileEntity.java
-<<<<<<< HEAD
-index 6b8a1c8c8..e03965fc7 100644
-=======
-index 081e56f481..f191225c62 100644
->>>>>>> 3c8a4cb1
+index 0d54513a44..d8d519143e 100644
 --- a/src/main/java/net/minecraft/server/TileEntity.java
 +++ b/src/main/java/net/minecraft/server/TileEntity.java
-@@ -0,0 +0,0 @@ public abstract class TileEntity implements KeyedObject {
+@@ -0,0 +0,0 @@ public abstract class TileEntity implements KeyedObject { // Paper
              return TileEntityTypes.a.b(this.C()) + " // " + this.getClass().getCanonicalName();
          });
          if (this.world != null) {
@@ -27,11 +23,7 @@
          }
      }
 diff --git a/src/main/java/net/minecraft/server/World.java b/src/main/java/net/minecraft/server/World.java
-<<<<<<< HEAD
-index e3c56a750..bfe09a205 100644
-=======
-index 31b765deaf..fd5f8102af 100644
->>>>>>> 3c8a4cb1
+index e3c56a7506..bfe09a2055 100644
 --- a/src/main/java/net/minecraft/server/World.java
 +++ b/src/main/java/net/minecraft/server/World.java
 @@ -0,0 +0,0 @@ public abstract class World implements GeneratorAccess, IIBlockAccess, AutoClose
