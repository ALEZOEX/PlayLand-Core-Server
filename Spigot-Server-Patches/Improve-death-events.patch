From 0000000000000000000000000000000000000000 Mon Sep 17 00:00:00 2001
From: Phoenix616 <mail@moep.tv>
Date: Tue, 21 Aug 2018 01:39:35 +0100
Subject: [PATCH] Improve death events

This adds the ability to cancel the death events and to modify the sound
an entity makes when dying. (In cases were no sound should it will be
called with shouldPlaySound set to false allowing unsilencing of silent
entities)

It makes handling of entity deaths a lot nicer as you no longer need
to listen on the damage event and calculate if the entity dies yourself
to cancel the death which has the benefit of also receiving the dropped
items and experience which is otherwise only properly possible by using
internal code.

diff --git a/src/main/java/net/minecraft/server/CombatTracker.java b/src/main/java/net/minecraft/server/CombatTracker.java
index 63bdb96db8..96dd1a7fa4 100644
--- a/src/main/java/net/minecraft/server/CombatTracker.java
+++ b/src/main/java/net/minecraft/server/CombatTracker.java
@@ -0,0 +0,0 @@ public class CombatTracker {
         this.h = null;
     }
 
+    public void reset() { this.g(); } // Paper - OBFHELPER
     public void g() {
         int i = this.f ? 300 : 100;
         if (this.g && (!this.b.isAlive() || this.b.ticksLived - this.c > i)) {
diff --git a/src/main/java/net/minecraft/server/Entity.java b/src/main/java/net/minecraft/server/Entity.java
index bcd7af059e..f6c43bab46 100644
--- a/src/main/java/net/minecraft/server/Entity.java
+++ b/src/main/java/net/minecraft/server/Entity.java
@@ -0,0 +0,0 @@ public abstract class Entity implements INamableTileEntity, ICommandListener, Ke
         return false;
     }
 
+    public void runKillTrigger(Entity entity, int kills, DamageSource damageSource) { this.a(entity, kills, damageSource); } // Paper - OBFHELPER
     public void a(Entity entity, int i, DamageSource damagesource) {
         if (entity instanceof EntityPlayer) {
             CriterionTriggers.c.a((EntityPlayer) entity, this, damagesource);
@@ -0,0 +0,0 @@ public abstract class Entity implements INamableTileEntity, ICommandListener, Ke
         this.fallDistance = 0.0F;
     }
 
+    public void onKill(EntityLiving entityLiving) { this.b(entityLiving); } // Paper - OBFHELPER
     public void b(EntityLiving entityliving) {}
 
     protected boolean i(double d0, double d1, double d2) {
@@ -0,0 +0,0 @@ public abstract class Entity implements INamableTileEntity, ICommandListener, Ke
         return EnumPistonReaction.NORMAL;
     }
 
+    public SoundCategory getDeathSoundCategory() { return bV();} // Paper - OBFHELPER
     public SoundCategory bV() {
         return SoundCategory.NEUTRAL;
     }
diff --git a/src/main/java/net/minecraft/server/EntityArmorStand.java b/src/main/java/net/minecraft/server/EntityArmorStand.java
index 35afffedef..e8e7413748 100644
--- a/src/main/java/net/minecraft/server/EntityArmorStand.java
+++ b/src/main/java/net/minecraft/server/EntityArmorStand.java
@@ -0,0 +0,0 @@ public class EntityArmorStand extends EntityLiving {
     }
 
     public void killEntity() {
-        org.bukkit.craftbukkit.event.CraftEventFactory.callEntityDeathEvent(this, drops); // CraftBukkit - call event
+        org.bukkit.event.entity.EntityDeathEvent event = org.bukkit.craftbukkit.event.CraftEventFactory.callEntityDeathEvent(this, drops); // CraftBukkit - call event // Paper - make cancellable
+        if (event.isCancelled()) return; // Paper - make cancellable
         this.die();
     }
 
diff --git a/src/main/java/net/minecraft/server/EntityLiving.java b/src/main/java/net/minecraft/server/EntityLiving.java
<<<<<<< HEAD
index 890a3a02bd..fec7bf0a5d 100644
=======
index 14637be49..5ccd3ea6f 100644
>>>>>>> 463e6dac
--- a/src/main/java/net/minecraft/server/EntityLiving.java
+++ b/src/main/java/net/minecraft/server/EntityLiving.java
@@ -0,0 +0,0 @@ public abstract class EntityLiving extends Entity {
     public float aU;
     public EntityHuman killer;
     public int lastDamageByPlayerTime; // Paper - public
-    protected boolean aX;
+    protected boolean aX; protected void setDying(boolean dying) { this.aX = dying; } protected boolean isDying() { return this.aX; } // Paper - OBFHELPER
     protected int ticksFarFromPlayer;
     protected float aZ;
     protected float ba;
     protected float bb;
     protected float bc;
     protected float bd;
-    protected int be;
+    protected int be; protected int getKillCount() { return this.be; } // Paper - OBFHELPER
     public float lastDamage;
     protected boolean bg;
     public float bh;
@@ -0,0 +0,0 @@ public abstract class EntityLiving extends Entity {
     public boolean collides = true;
     public boolean canPickUpLoot;
     public org.bukkit.craftbukkit.entity.CraftLivingEntity getBukkitLivingEntity() { return (org.bukkit.craftbukkit.entity.CraftLivingEntity) super.getBukkitEntity(); } // Paper
+    public boolean silentDeath = false; // Paper - mark entity as dying silently for cancellable death event
 
     @Override
     public float getBukkitYaw() {
@@ -0,0 +0,0 @@ public abstract class EntityLiving extends Entity {
 
             if (this.getHealth() <= 0.0F) {
                 if (!this.e(damagesource)) {
-                    SoundEffect soundeffect = this.cs();
+                    // Paper start - moved into CraftEventFactory event caller for cancellable death event
+                    //SoundEffect soundeffect = this.cs();
 
-                    if (flag1 && soundeffect != null) {
-                        this.a(soundeffect, this.cD(), this.cE());
-                    }
+                    //if (flag1 && soundeffect != null) {
+                    //    this.a(soundeffect, this.cD(), this.cE());
+                    //}
+                    this.silentDeath = !flag1; // mark entity as dying silently
+                    // Paper end
 
                     this.die(damagesource);
+                    this.silentDeath = false; // Paper - cancellable death event - reset to default
                 }
             } else if (flag1) {
                 this.c(damagesource);
@@ -0,0 +0,0 @@ public abstract class EntityLiving extends Entity {
             Entity entity = damagesource.getEntity();
             EntityLiving entityliving = this.cv();
 
-            if (this.be >= 0 && entityliving != null) {
-                entityliving.a(this, this.be, damagesource);
-            }
+            // Paper start - move down to make death event cancellable
+            //if (this.be >= 0 && entityliving != null) {
+            //    entityliving.a(this, this.be, damagesource);
+            //}
 
-            if (entity != null) {
-                entity.b(this);
-            }
+            //if (entity != null) {
+            //    entity.b(this);
+            //}
 
-            this.aX = true;
-            this.getCombatTracker().g();
<<<<<<< HEAD
+            //this.aX = true;
=======
+            this.aU = true; // Paper - Always set at start, unset later if cancelled - GH-1432
>>>>>>> 463e6dac
+            //this.getCombatTracker().g();
+
+            org.bukkit.event.entity.EntityDeathEvent deathEvent = null;
+            // Paper end
             if (!this.world.isClientSide) {
                 int i = 0;
 
@@ -0,0 +0,0 @@ public abstract class EntityLiving extends Entity {
 
                     this.a(flag, i, damagesource);
                     // CraftBukkit start - Call death event
-                    CraftEventFactory.callEntityDeathEvent(this, this.drops);
+                    deathEvent = CraftEventFactory.callEntityDeathEvent(this, this.drops); // Paper - cancellable death event
                     this.drops = new ArrayList<org.bukkit.inventory.ItemStack>();
                 } else {
-                    CraftEventFactory.callEntityDeathEvent(this);
+                    deathEvent = CraftEventFactory.callEntityDeathEvent(this); // Paper - cancellable death event
                     // CraftBukkit end
                 }
             }
 
-            this.world.broadcastEntityEffect(this, (byte) 3);
+            // Paper start - cancellable death event
+            if (deathEvent == null || !deathEvent.isCancelled()) {
+                // triggers and stats got moved down
+                if (this.getKillCount() >= 0 && entityliving != null) {
+                    entityliving.runKillTrigger(this, this.getKillCount(), damagesource);
+                }
+
+                if (entity != null) {
+                    entity.onKill(this);
+                }
+
+                this.getCombatTracker().reset();
+                this.setDying(true);
+                this.world.broadcastEntityEffect(this, (byte) 3);
+            } else {
+                this.setDying(false); // Paper - reset if cancelled
+                this.setHealth((float) deathEvent.getReviveHealth());
+            }
+            // Paper end
         }
     }
 
@@ -0,0 +0,0 @@ public abstract class EntityLiving extends Entity {
         return SoundEffects.ENTITY_GENERIC_HURT;
     }
 
+    @Nullable public SoundEffect getDeathSoundEffect() { return cs();} // Paper - OBFHELPER
     @Nullable
     protected SoundEffect cs() {
         return SoundEffects.ENTITY_GENERIC_DEATH;
@@ -0,0 +0,0 @@ public abstract class EntityLiving extends Entity {
 
     }
 
+    public float getDeathSoundVolume() { return cD();} // Paper - OBFHELPER
     protected float cD() {
         return 1.0F;
     }
 
+    public float getDeathSoundPitch() { return cE();} // Paper - OBFHELPER
     protected float cE() {
         return this.isBaby() ? (this.random.nextFloat() - this.random.nextFloat()) * 0.2F + 1.5F : (this.random.nextFloat() - this.random.nextFloat()) * 0.2F + 1.0F;
     }
diff --git a/src/main/java/net/minecraft/server/EntityPlayer.java b/src/main/java/net/minecraft/server/EntityPlayer.java
index 68f5842cfe..5ab4e01edf 100644
--- a/src/main/java/net/minecraft/server/EntityPlayer.java
+++ b/src/main/java/net/minecraft/server/EntityPlayer.java
@@ -0,0 +0,0 @@ public class EntityPlayer extends EntityHuman implements ICrafting {
     public int ping;
     public boolean viewingCredits;
     private int containerUpdateDelay; // Paper
+    // Paper start - cancellable death event
+    public boolean queueHealthUpdatePacket = false;
+    public net.minecraft.server.PacketPlayOutUpdateHealth queuedHealthUpdatePacket;
+    // Paper end
 
     // CraftBukkit start
     public String displayName;
@@ -0,0 +0,0 @@ public class EntityPlayer extends EntityHuman implements ICrafting {
 
         String deathmessage = defaultMessage.getString();
         org.bukkit.event.entity.PlayerDeathEvent event = CraftEventFactory.callPlayerDeathEvent(this, loot, deathmessage, keepInventory);
+        // Paper start - cancellable death event
+        if (event.isCancelled()) {
+            // make compatible with plugins that might have already set the health in an event listener
+            if (this.getHealth() <= 0) {
+                this.setHealth((float) event.getReviveHealth());
+            }
+            return;
+        }
+        // Paper end
 
         String deathMessage = event.getDeathMessage();
 
@@ -0,0 +0,0 @@ public class EntityPlayer extends EntityHuman implements ICrafting {
                         }
                     }
                 }
-
-                return super.damageEntity(damagesource, f);
+                // Paper start - cancellable death events
+                //return super.damageEntity(damagesource, f);
+                this.queueHealthUpdatePacket = true;
+                boolean damaged = super.damageEntity(damagesource, f);
+                this.queueHealthUpdatePacket = false;
+                if (this.queuedHealthUpdatePacket != null) {
+                    this.playerConnection.sendPacket(this.queuedHealthUpdatePacket);
+                    this.queuedHealthUpdatePacket = null;
+                }
+                return damaged;
+                // Paper end
             }
         }
     }
diff --git a/src/main/java/org/bukkit/craftbukkit/CraftSound.java b/src/main/java/org/bukkit/craftbukkit/CraftSound.java
index 17fab031b4..ee8219e3ba 100644
--- a/src/main/java/org/bukkit/craftbukkit/CraftSound.java
+++ b/src/main/java/org/bukkit/craftbukkit/CraftSound.java
@@ -0,0 +0,0 @@ public enum CraftSound {
     WEATHER_RAIN_ABOVE("weather.rain.above");
     private final String minecraftKey;
 
+    // Paper start - cancellable death event
+    public static CraftSound getBySoundEffect(final SoundEffect effect) {
+        MinecraftKey key = IRegistry.SOUND_EVENT.getKey(effect);
+        Preconditions.checkArgument(key != null, "Key for sound effect %s not found?", effect.toString());
+
+        return valueOf(key.getKey().replace('.', '_').toUpperCase(java.util.Locale.ENGLISH));
+    }
+
+    public static Sound getSoundByEffect(final SoundEffect effect) {
+        return Sound.valueOf(getBySoundEffect(effect).name());
+    }
+
+    public static SoundEffect getSoundEffect(final Sound sound) {
+        return getSoundEffect(getSound(sound));
+    }
+    // Paper end
     CraftSound(String minecraftKey) {
         this.minecraftKey = minecraftKey;
     }
diff --git a/src/main/java/org/bukkit/craftbukkit/entity/CraftPlayer.java b/src/main/java/org/bukkit/craftbukkit/entity/CraftPlayer.java
index b6cf96e187..96232aa078 100644
--- a/src/main/java/org/bukkit/craftbukkit/entity/CraftPlayer.java
+++ b/src/main/java/org/bukkit/craftbukkit/entity/CraftPlayer.java
@@ -0,0 +0,0 @@ public class CraftPlayer extends CraftHumanEntity implements Player {
     }
 
     public void sendHealthUpdate() {
-        getHandle().playerConnection.sendPacket(new PacketPlayOutUpdateHealth(getScaledHealth(), getHandle().getFoodData().getFoodLevel(), getHandle().getFoodData().getSaturationLevel()));
+        // Paper start - cancellable death event
+        //getHandle().playerConnection.sendPacket(new PacketPlayOutUpdateHealth(getScaledHealth(), getHandle().getFoodData().getFoodLevel(), getHandle().getFoodData().getSaturationLevel()));
+        PacketPlayOutUpdateHealth packet = new PacketPlayOutUpdateHealth(getScaledHealth(), getHandle().getFoodData().getFoodLevel(), getHandle().getFoodData().getSaturationLevel());
+        if (this.getHandle().queueHealthUpdatePacket) {
+            this.getHandle().queuedHealthUpdatePacket = packet;
+        } else {
+            this.getHandle().playerConnection.sendPacket(packet);
+        }
+        // Paper end
     }
 
     public void injectScaledMaxHealth(Collection<AttributeInstance> collection, boolean force) {
diff --git a/src/main/java/org/bukkit/craftbukkit/event/CraftEventFactory.java b/src/main/java/org/bukkit/craftbukkit/event/CraftEventFactory.java
index ef8e7c6f64..83e9a60228 100644
--- a/src/main/java/org/bukkit/craftbukkit/event/CraftEventFactory.java
+++ b/src/main/java/org/bukkit/craftbukkit/event/CraftEventFactory.java
@@ -0,0 +0,0 @@ public class CraftEventFactory {
     public static EntityDeathEvent callEntityDeathEvent(EntityLiving victim, List<org.bukkit.inventory.ItemStack> drops) {
         CraftLivingEntity entity = (CraftLivingEntity) victim.getBukkitEntity();
         EntityDeathEvent event = new EntityDeathEvent(entity, drops, victim.getExpReward());
+        populateFields(victim, event); // Paper - make cancellable
         CraftWorld world = (CraftWorld) entity.getWorld();
         Bukkit.getServer().getPluginManager().callEvent(event);
 
+        // Paper start - make cancellable
+        if (event.isCancelled()) {
+            return event;
+        }
+        playDeathSound(victim, event);
+        // Paper end
         victim.expToDrop = event.getDroppedExp();
 
         for (org.bukkit.inventory.ItemStack stack : event.getDrops()) {
@@ -0,0 +0,0 @@ public class CraftEventFactory {
         CraftPlayer entity = victim.getBukkitEntity();
         PlayerDeathEvent event = new PlayerDeathEvent(entity, drops, victim.getExpReward(), 0, deathMessage);
         event.setKeepInventory(keepInventory);
+        populateFields(victim, event); // Paper - make cancellable
         org.bukkit.World world = entity.getWorld();
         Bukkit.getServer().getPluginManager().callEvent(event);
+        // Paper start - make cancellable
+        if (event.isCancelled()) {
+            return event;
+        }
+        playDeathSound(victim, event);
+        // Paper end
 
         victim.keepLevel = event.getKeepLevel();
         victim.newLevel = event.getNewLevel();
@@ -0,0 +0,0 @@ public class CraftEventFactory {
         return event;
     }
 
+    // Paper start - helper methods for making death event cancellable
+    // Add information to death event
+    private static void populateFields(EntityLiving victim, EntityDeathEvent event) {
+        event.setReviveHealth(event.getEntity().getAttribute(org.bukkit.attribute.Attribute.GENERIC_MAX_HEALTH).getValue());
+        event.setShouldPlayDeathSound(!victim.silentDeath && !victim.isSilent());
+        SoundEffect soundEffect = victim.getDeathSoundEffect();
+        event.setDeathSound(soundEffect != null ? org.bukkit.craftbukkit.CraftSound.getSoundByEffect(soundEffect) : null);
+        event.setDeathSoundCategory(org.bukkit.SoundCategory.valueOf(victim.getDeathSoundCategory().name()));
+        event.setDeathSoundVolume(victim.getDeathSoundVolume());
+        event.setDeathSoundPitch(victim.getDeathSoundPitch());
+    }
+
+    // Play death sound manually
+    private static void playDeathSound(EntityLiving victim, EntityDeathEvent event) {
+        if (event.shouldPlayDeathSound() && event.getDeathSound() != null && event.getDeathSoundCategory() != null) {
+            EntityHuman source = victim instanceof EntityHuman ? (EntityHuman) victim : null;
+            double x = event.getEntity().getLocation().getX();
+            double y = event.getEntity().getLocation().getY();
+            double z = event.getEntity().getLocation().getZ();
+            SoundEffect soundEffect = org.bukkit.craftbukkit.CraftSound.getSoundEffect(event.getDeathSound());
+            SoundCategory soundCategory = SoundCategory.valueOf(event.getDeathSoundCategory().name());
+            victim.world.sendSoundEffect(source, x, y, z, soundEffect, soundCategory, event.getDeathSoundVolume(), event.getDeathSoundPitch());
+        }
+    }
+    // Paper end
     /**
      * Server methods
      */
--<|MERGE_RESOLUTION|>--- conflicted
+++ resolved
@@ -15,7 +15,7 @@
 internal code.
 
 diff --git a/src/main/java/net/minecraft/server/CombatTracker.java b/src/main/java/net/minecraft/server/CombatTracker.java
-index 63bdb96db8..96dd1a7fa4 100644
+index 63bdb96db..96dd1a7fa 100644
 --- a/src/main/java/net/minecraft/server/CombatTracker.java
 +++ b/src/main/java/net/minecraft/server/CombatTracker.java
 @@ -0,0 +0,0 @@ public class CombatTracker {
@@ -27,7 +27,7 @@
          int i = this.f ? 300 : 100;
          if (this.g && (!this.b.isAlive() || this.b.ticksLived - this.c > i)) {
 diff --git a/src/main/java/net/minecraft/server/Entity.java b/src/main/java/net/minecraft/server/Entity.java
-index bcd7af059e..f6c43bab46 100644
+index bcd7af059..f6c43bab4 100644
 --- a/src/main/java/net/minecraft/server/Entity.java
 +++ b/src/main/java/net/minecraft/server/Entity.java
 @@ -0,0 +0,0 @@ public abstract class Entity implements INamableTileEntity, ICommandListener, Ke
@@ -55,7 +55,7 @@
          return SoundCategory.NEUTRAL;
      }
 diff --git a/src/main/java/net/minecraft/server/EntityArmorStand.java b/src/main/java/net/minecraft/server/EntityArmorStand.java
-index 35afffedef..e8e7413748 100644
+index 35afffede..e8e741374 100644
 --- a/src/main/java/net/minecraft/server/EntityArmorStand.java
 +++ b/src/main/java/net/minecraft/server/EntityArmorStand.java
 @@ -0,0 +0,0 @@ public class EntityArmorStand extends EntityLiving {
@@ -69,11 +69,7 @@
      }
  
 diff --git a/src/main/java/net/minecraft/server/EntityLiving.java b/src/main/java/net/minecraft/server/EntityLiving.java
-<<<<<<< HEAD
-index 890a3a02bd..fec7bf0a5d 100644
-=======
-index 14637be49..5ccd3ea6f 100644
->>>>>>> 463e6dac
+index 890a3a02b..4aea8e4c7 100644
 --- a/src/main/java/net/minecraft/server/EntityLiving.java
 +++ b/src/main/java/net/minecraft/server/EntityLiving.java
 @@ -0,0 +0,0 @@ public abstract class EntityLiving extends Entity {
@@ -144,11 +140,7 @@
  
 -            this.aX = true;
 -            this.getCombatTracker().g();
-<<<<<<< HEAD
-+            //this.aX = true;
-=======
-+            this.aU = true; // Paper - Always set at start, unset later if cancelled - GH-1432
->>>>>>> 463e6dac
++            this.aX = true; // Paper - Always set at start, unset later if cancelled - GH-1432
 +            //this.getCombatTracker().g();
 +
 +            org.bukkit.event.entity.EntityDeathEvent deathEvent = null;
@@ -215,7 +207,7 @@
          return this.isBaby() ? (this.random.nextFloat() - this.random.nextFloat()) * 0.2F + 1.5F : (this.random.nextFloat() - this.random.nextFloat()) * 0.2F + 1.0F;
      }
 diff --git a/src/main/java/net/minecraft/server/EntityPlayer.java b/src/main/java/net/minecraft/server/EntityPlayer.java
-index 68f5842cfe..5ab4e01edf 100644
+index 68f5842cf..5ab4e01ed 100644
 --- a/src/main/java/net/minecraft/server/EntityPlayer.java
 +++ b/src/main/java/net/minecraft/server/EntityPlayer.java
 @@ -0,0 +0,0 @@ public class EntityPlayer extends EntityHuman implements ICrafting {
@@ -266,7 +258,7 @@
          }
      }
 diff --git a/src/main/java/org/bukkit/craftbukkit/CraftSound.java b/src/main/java/org/bukkit/craftbukkit/CraftSound.java
-index 17fab031b4..ee8219e3ba 100644
+index 17fab031b..ee8219e3b 100644
 --- a/src/main/java/org/bukkit/craftbukkit/CraftSound.java
 +++ b/src/main/java/org/bukkit/craftbukkit/CraftSound.java
 @@ -0,0 +0,0 @@ public enum CraftSound {
@@ -293,7 +285,7 @@
          this.minecraftKey = minecraftKey;
      }
 diff --git a/src/main/java/org/bukkit/craftbukkit/entity/CraftPlayer.java b/src/main/java/org/bukkit/craftbukkit/entity/CraftPlayer.java
-index b6cf96e187..96232aa078 100644
+index b6cf96e18..96232aa07 100644
 --- a/src/main/java/org/bukkit/craftbukkit/entity/CraftPlayer.java
 +++ b/src/main/java/org/bukkit/craftbukkit/entity/CraftPlayer.java
 @@ -0,0 +0,0 @@ public class CraftPlayer extends CraftHumanEntity implements Player {
@@ -314,7 +306,7 @@
  
      public void injectScaledMaxHealth(Collection<AttributeInstance> collection, boolean force) {
 diff --git a/src/main/java/org/bukkit/craftbukkit/event/CraftEventFactory.java b/src/main/java/org/bukkit/craftbukkit/event/CraftEventFactory.java
-index ef8e7c6f64..83e9a60228 100644
+index ef8e7c6f6..83e9a6022 100644
 --- a/src/main/java/org/bukkit/craftbukkit/event/CraftEventFactory.java
 +++ b/src/main/java/org/bukkit/craftbukkit/event/CraftEventFactory.java
 @@ -0,0 +0,0 @@ public class CraftEventFactory {
