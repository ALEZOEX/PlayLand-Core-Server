--- conflicted
+++ resolved
@@ -891,14 +891,7 @@
 +    }
 +
 +    public int read() {
-<<<<<<< HEAD
-+        int value = (int) (current >>> bitInLongIndex) & mask;
-+        bitInLongIndex += bitsPerObject;
-+
-+        if (bitInLongIndex > 63) {
-=======
 +        if (bitInLongIndex + bitsPerObject > 64) {
->>>>>>> 8088a420
 +            bitInLongIndex = 0;
 +            longInDataBitsIndex += 8;
 +            init();
@@ -988,11 +981,7 @@
 +
 +        if (bitInLongIndex > 64) {
 +            finish();
-<<<<<<< HEAD
-+            bitInLongIndex = 0;
-=======
 +            bitInLongIndex = bitsPerObject;
->>>>>>> 8088a420
 +            longInDataBitsIndex += 8;
 +            init();
 +        }
