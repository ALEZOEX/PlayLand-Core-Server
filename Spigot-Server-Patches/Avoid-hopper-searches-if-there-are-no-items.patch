--- conflicted
+++ resolved
@@ -14,11 +14,7 @@
 Combined, this adds up a lot.
 
 diff --git a/src/main/java/net/minecraft/server/Chunk.java b/src/main/java/net/minecraft/server/Chunk.java
-<<<<<<< HEAD
-index eb7a41977..0d80d811a 100644
-=======
-index 42d27e0362..be386716be 100644
->>>>>>> 3c8a4cb1
+index 39aeabff74..ea7d82f099 100644
 --- a/src/main/java/net/minecraft/server/Chunk.java
 +++ b/src/main/java/net/minecraft/server/Chunk.java
 @@ -0,0 +0,0 @@ public class Chunk implements IChunkAccess {
@@ -36,39 +32,25 @@
          entity.ag = this.locZ;
          this.entitySlices[k].add(entity);
          // Paper start
-<<<<<<< HEAD
-=======
-         entity.setCurrentChunk(this);
-         entityCounts.increment(entity.getMinecraftKeyString());
->>>>>>> 3c8a4cb1
 +        if (entity instanceof EntityItem) {
 +            itemCounts[k]++;
 +        } else if (entity instanceof IInventory) {
 +            inventoryEntityCounts[k]++;
 +        }
          entity.setCurrentChunk(this);
-         entityCounts.increment(entity.entityKeyString);
+         entityCounts.increment(entity.getMinecraftKeyString());
          // Paper end
-<<<<<<< HEAD
 @@ -0,0 +0,0 @@ public class Chunk implements IChunkAccess {
          if (!this.entitySlices[i].remove(entity)) {
              return;
          }
-=======
-         // Spigot start - increment creature type count
-         // Keep this synced up with World.a(Class)
-@@ -0,0 +0,0 @@ public class Chunk {
-         // Paper start
-         entity.setCurrentChunk(null);
-         entityCounts.decrement(entity.getMinecraftKeyString());
->>>>>>> 3c8a4cb1
 +        if (entity instanceof EntityItem) {
 +            itemCounts[i]--;
 +        } else if (entity instanceof IInventory) {
 +            inventoryEntityCounts[i]--;
 +        }
          entity.setCurrentChunk(null);
-         entityCounts.decrement(entity.entityKeyString);
+         entityCounts.decrement(entity.getMinecraftKeyString());
          // Paper end
 @@ -0,0 +0,0 @@ public class Chunk implements IChunkAccess {
              if (!this.entitySlices[k].isEmpty()) {
