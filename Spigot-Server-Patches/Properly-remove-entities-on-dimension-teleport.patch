--- conflicted
+++ resolved
@@ -22,11 +22,7 @@
 trigger a "reload" of the entity on the client.
 
 diff --git a/src/main/java/net/minecraft/server/Entity.java b/src/main/java/net/minecraft/server/Entity.java
-<<<<<<< HEAD
 index cd1639e26..ea42800ae 100644
-=======
-index 2dbb88f2d..80ecdb282 100644
->>>>>>> 51f03d35
 --- a/src/main/java/net/minecraft/server/Entity.java
 +++ b/src/main/java/net/minecraft/server/Entity.java
 @@ -0,0 +0,0 @@ public abstract class Entity implements INamableTileEntity, ICommandListener, Ke
@@ -39,11 +35,7 @@
              this.world.methodProfiler.a("reposition");
              /* CraftBukkit start - Handled in calculateTarget
 diff --git a/src/main/java/net/minecraft/server/WorldServer.java b/src/main/java/net/minecraft/server/WorldServer.java
-<<<<<<< HEAD
 index 4ac2d39c5..d6d3ffa6f 100644
-=======
-index 49019d54d..bba2e164f 100644
->>>>>>> 51f03d35
 --- a/src/main/java/net/minecraft/server/WorldServer.java
 +++ b/src/main/java/net/minecraft/server/WorldServer.java
 @@ -0,0 +0,0 @@ public class WorldServer extends World implements IAsyncTaskHandler {
