--- conflicted
+++ resolved
@@ -98,11 +98,7 @@
      @Override
      public boolean equals(Object obj) {
 diff --git a/src/main/java/org/bukkit/World.java b/src/main/java/org/bukkit/World.java
-<<<<<<< HEAD
-index fd3a63fa..81d9e1df 100644
-=======
-index b983bdc54..c9c1a4352 100644
->>>>>>> 69928187
+index 5630c624a..ef3a2f2d2 100644
 --- a/src/main/java/org/bukkit/World.java
 +++ b/src/main/java/org/bukkit/World.java
 @@ -0,0 +0,0 @@ public interface World extends PluginMessageRecipient, Metadatable {
