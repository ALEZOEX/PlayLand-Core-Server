--- conflicted
+++ resolved
@@ -11,11 +11,7 @@
 
 diff --git a/src/main/java/com/destroystokyo/paper/ParticleBuilder.java b/src/main/java/com/destroystokyo/paper/ParticleBuilder.java
 new file mode 100644
-<<<<<<< HEAD
-index 000000000..2bccc4098
-=======
-index 00000000..f7aa162f
->>>>>>> f439f7f2
+index 000000000..f7aa162fb
 --- /dev/null
 +++ b/src/main/java/com/destroystokyo/paper/ParticleBuilder.java
 @@ -0,0 +0,0 @@
@@ -428,11 +424,7 @@
       * Options which can be applied to redstone dust particles - a particle
       * color and size.
 diff --git a/src/main/java/org/bukkit/World.java b/src/main/java/org/bukkit/World.java
-<<<<<<< HEAD
-index cf5bd1540..a7964fb1e 100644
-=======
-index 3b81f81e..114e81dd 100644
->>>>>>> f439f7f2
+index cf5bd1540..ef1494dee 100644
 --- a/src/main/java/org/bukkit/World.java
 +++ b/src/main/java/org/bukkit/World.java
 @@ -0,0 +0,0 @@ public interface World extends PluginMessageRecipient, Metadatable {
