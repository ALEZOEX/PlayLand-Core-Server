--- conflicted
+++ resolved
@@ -17,19 +17,7 @@
 import org.bukkit.event.Event;
 import org.bukkit.event.Listener;
 import org.bukkit.event.block.*;
-<<<<<<< HEAD
 import org.bukkit.event.entity.*;
-=======
-import org.bukkit.event.entity.EntityCombustEvent;
-import org.bukkit.event.entity.EntityDamageByBlockEvent;
-import org.bukkit.event.entity.EntityDamageByEntityEvent;
-import org.bukkit.event.entity.EntityDamageByProjectileEvent;
-import org.bukkit.event.entity.EntityDamageEvent;
-import org.bukkit.event.entity.EntityDeathEvent;
-import org.bukkit.event.entity.EntityExplodeEvent;
-import org.bukkit.event.entity.EntityListener;
-import org.bukkit.event.entity.EntityTargetEvent;
->>>>>>> ba1010e4
 import org.bukkit.event.player.*;
 import org.bukkit.event.server.*;
 import org.bukkit.event.vehicle.*;
@@ -124,7 +112,6 @@
         classes.put(name, clazz);
     }
 
-<<<<<<< HEAD
     public IExecutor createExecutor( Event.Type type, Listener listener ) {
         // TODO: remove multiple Listener type and hence casts
         switch (type) {
@@ -354,165 +341,6 @@
                     ((CustomEventListener)listener).onCustomEvent( event );
                 }
             };
-=======
-    public void callEvent(RegisteredListener registration, Event event) {
-        Listener listener = registration.getListener();
-
-        if (listener instanceof PlayerListener) {
-            PlayerListener trueListener = (PlayerListener)listener;
-
-            switch (event.getType()) {
-                case PLAYER_JOIN:
-                    trueListener.onPlayerJoin((PlayerEvent)event);
-                    break;
-                case PLAYER_QUIT:
-                    trueListener.onPlayerQuit((PlayerEvent)event);
-                    break;
-                case PLAYER_COMMAND:
-                    trueListener.onPlayerCommand((PlayerChatEvent)event);
-                    break;
-                case PLAYER_CHAT:
-                    trueListener.onPlayerChat((PlayerChatEvent)event);
-                    break;
-                case PLAYER_MOVE:
-                    trueListener.onPlayerMove((PlayerMoveEvent)event);
-                    break;
-                case PLAYER_TELEPORT:
-                    trueListener.onPlayerTeleport((PlayerMoveEvent)event);
-                    break;
-                case PLAYER_ITEM:
-                    trueListener.onPlayerItem((PlayerItemEvent)event);
-                    break;
-                case PLAYER_LOGIN:
-                    trueListener.onPlayerLogin((PlayerLoginEvent)event);
-                    break;
-                case PLAYER_EGG_THROW:
-                    trueListener.onPlayerEggThrow((PlayerEggThrowEvent)event);
-                    break;
-                case PLAYER_ANIMATION:
-                    trueListener.onPlayerAnimation((PlayerAnimationEvent)event);
-                    break;                    
-            }
-        } else if (listener instanceof BlockListener) {
-            BlockListener trueListener = (BlockListener)listener;
-
-            switch (event.getType()) {
-                case BLOCK_PHYSICS:
-                    trueListener.onBlockPhysics((BlockPhysicsEvent)event);
-                    break;
-                case BLOCK_CANBUILD:
-                    trueListener.onBlockCanBuild((BlockCanBuildEvent)event);
-                    break;
-                case BLOCK_RIGHTCLICKED:
-                    trueListener.onBlockRightClick((BlockRightClickEvent) event);
-                    break;
-                case BLOCK_PLACED:
-                    trueListener.onBlockPlace((BlockPlaceEvent)event);
-                    break;
-                case BLOCK_DAMAGED:
-                    trueListener.onBlockDamage((BlockDamageEvent)event);
-                    break;
-                case BLOCK_INTERACT:
-                    trueListener.onBlockInteract((BlockInteractEvent)event);
-                    break;
-                case BLOCK_FLOW:
-                    trueListener.onBlockFlow((BlockFromToEvent)event);
-                    break;
-                case LEAVES_DECAY:
-                    trueListener.onLeavesDecay((LeavesDecayEvent)event);
-                    break;
-                case BLOCK_IGNITE:
-                    trueListener.onBlockIgnite((BlockIgniteEvent)event);
-                    break;
-                case REDSTONE_CHANGE:
-                    trueListener.onBlockRedstoneChange((BlockFromToEvent)event);
-                    break;
-                case BLOCK_BURN:
-                    trueListener.onBlockBurn((BlockBurnEvent)event);
-                    break;
-            }
-        } else if(listener instanceof ServerListener) {
-            ServerListener trueListener = (ServerListener)listener;
-
-            switch (event.getType()) {
-                case PLUGIN_ENABLE:
-                    trueListener.onPluginEnabled((PluginEvent)event);
-                    break;
-                case PLUGIN_DISABLE:
-                    trueListener.onPluginDisabled((PluginEvent)event);
-                    break;
-            }
-        } else if(listener instanceof WorldListener) {
-            WorldListener trueListener = (WorldListener)listener;
-
-            switch (event.getType()) {
-                case CHUNK_LOADED:
-                    trueListener.onChunkLoaded((ChunkLoadEvent)event);
-                    break;
-                case CHUNK_UNLOADED:
-                    trueListener.onChunkUnloaded((ChunkUnloadEvent)event);
-                    break;
-            }
-        } else if(listener instanceof EntityListener) {
-            EntityListener trueListener = (EntityListener) listener;
-            switch(event.getType())
-            {
-                case ENTITY_DAMAGEDBY_BLOCK:
-                    trueListener.onEntityDamageByBlock((EntityDamageByBlockEvent)event);
-                    break;
-                case ENTITY_DAMAGEDBY_ENTITY:
-                    trueListener.onEntityDamageByEntity((EntityDamageByEntityEvent)event);
-                    break;
-                case ENTITY_DAMAGEDBY_PROJECTILE:
-                    trueListener.onEntityDamageByProjectile((EntityDamageByProjectileEvent)event);
-                    break;
-                case ENTITY_DAMAGED:
-                    trueListener.onEntityDamage((EntityDamageEvent)event);
-                    break;
-                case ENTITY_DEATH:
-                    trueListener.onEntityDeath((EntityDeathEvent)event);
-                    break;
-                case ENTITY_COMBUST:
-                    trueListener.onEntityCombust((EntityCombustEvent)event);
-                    break;
-                case ENTITY_EXPLODE:
-                    trueListener.onEntityExplode((EntityExplodeEvent)event);
-                    break;
-                case ENTITY_TARGET:
-                    trueListener.onEntityTarget((EntityTargetEvent)event);
-                    break;
-            }
-        } else if (listener instanceof VehicleListener) {
-            VehicleListener trueListener = (VehicleListener)listener;
-
-            switch (event.getType()) {
-                case VEHICLE_CREATE:
-                    trueListener.onVehicleCreate((VehicleCreateEvent)event);
-                    break;
-                case VEHICLE_DAMAGE:
-                    trueListener.onVehicleDamage((VehicleDamageEvent)event);
-                    break;
-                case VEHICLE_COLLISION_BLOCK:
-                    trueListener.onVehicleBlockCollision((VehicleBlockCollisionEvent)event);
-                    break;
-                case VEHICLE_COLLISION_ENTITY:
-                    trueListener.onVehicleEntityCollision((VehicleEntityCollisionEvent)event);
-                    break;
-                case VEHICLE_ENTER:
-                    trueListener.onVehicleEnter((VehicleEnterEvent)event);
-                    break;
-                case VEHICLE_EXIT:
-                    trueListener.onVehicleExit((VehicleExitEvent)event);
-                    break;
-                case VEHICLE_MOVE:
-                    trueListener.onVehicleMove((VehicleMoveEvent)event);
-                    break;
-            }
-        } else if(listener instanceof CustomEventListener) {
-            if(event.getType()==Event.Type.CUSTOM_EVENT) {
-                ((CustomEventListener)listener).onCustomEvent(event);
-            }
->>>>>>> ba1010e4
         }
 
         throw new IllegalArgumentException( "Event " + type + " is not supported" );
